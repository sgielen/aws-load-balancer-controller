--- conflicted
+++ resolved
@@ -358,9 +358,5 @@
 
 // Returns the ALBs name; maintains consistency amongst areas of code that much resolve this.
 func (a *albIngress) Name() string {
-<<<<<<< HEAD
-	return fmt.Sprintf("%s-%s", a.clusterName, xid.New().String())
-=======
 	return fmt.Sprintf("%s-%s", a.clusterName, a.id)
->>>>>>> ac26612a
 }